--- conflicted
+++ resolved
@@ -56,11 +56,8 @@
 
   - head: /implicits/index.html
     body:
-<<<<<<< HEAD
+     - /implicits/building-type-classes.html
      - /implicits/using-type-classes.html
-=======
-     - /implicits/building-type-classes.html
->>>>>>> 9c714621
      - /implicits/enrichment.html
      - /implicits/type-classes.html
      - /implicits/conversions.html
